lexer grammar DSLexer;

EQ
  : '='
  ;

NEQ
  : '!='
  ;

IpV4Address
  :  Octet '.' Octet '.' Octet '.' Octet
  ;

MinusSign
  : '-'
  ;

PlusSign
  : '+'
  ;


IpV6Address
  : ('::')? ((Segment ':') | (Segment '::'))+ (Segment | (Segment '::'))
  | '::'
  | '::' Segment ('::')?
  | ('::')? Segment '::'
  | ('::')? ((Segment '::')
             | Segment ':')+ IpV4Address
  | '::' IpV4Address
  ;

// negative numbers are not accounted for here since we need to
// handle for instance 5 - 6 (and not consume the minus sign into the number making it just two numbers).
Number
  : Digit+ ('.' Digit+)? (('e' | 'E') (MinusSign | PlusSign)? Digit+)?
  | '.' Digit+ (('e' | 'E') (MinusSign | PlusSign)? Digit+)?
  ;

Letters
  : Letter+ Digit*
  ;

Quoted
  : '"' ( '\\"' | . )*? '"'
  | '\'' ( '\\\'' | . )*? '\''
  ;

Literal
  : '~'? Letter (Letter
  | Digit
  | '.'
  | '-'
  | '_'
  | '|'
  | '~'
  | '{'
  | '}'
  | SLASH
<<<<<<< HEAD
  | STAR
  | AT)+
=======
  | STAR)*
  ;

// Special token that we do allow for tag values.
RelaxedLiteral
  : (Letter | Digit) (Letter
  | Digit
  | '.'
  | '-'
  | '_'
  | '|'
  | '~'
  | '{'
  | '}')*
  ;

BinType
  : '!M'
  | '!H'
  | '!D'
  ;

Weight
  : '#' Number
>>>>>>> b512259f
  ;

fragment
Letter
  : 'a'..'z'
  | 'A'..'Z'
  ;

fragment
Digit
  : '0'..'9'
  ;

fragment
Hex
  : 'a'..'f'
  | 'A'..'F'
  | Digit
  ;

fragment
Segment
  : Hex Hex Hex Hex
  | Hex Hex Hex
  | Hex Hex
  | Hex
  ;

fragment
Octet
  : ('1'..'9') (('0'..'9') ('0'..'9')?)?
  | '0'
  ;

STAR   : '*' ;
SLASH  : '/' ;
AT     : '@';
WS     : [ \t\r\n]+ -> channel(HIDDEN) ;<|MERGE_RESOLUTION|>--- conflicted
+++ resolved
@@ -58,11 +58,8 @@
   | '{'
   | '}'
   | SLASH
-<<<<<<< HEAD
   | STAR
-  | AT)+
-=======
-  | STAR)*
+  | AT)*
   ;
 
 // Special token that we do allow for tag values.
@@ -86,7 +83,6 @@
 
 Weight
   : '#' Number
->>>>>>> b512259f
   ;
 
 fragment
